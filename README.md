# py-parallelize

This package lets you parallelize computations.

![Screenshot](screenshot.png)

It is a:
- drop-in replacemenet for `map`, `apply`, and `for`.
- wrapper around `multiprocessing`.
- quick and relatively tidy way to parallelize computations
- nice choice if your data does not fit into dask's data model, but you do not want to write enormous amounts of code
using raw joblib/multitask/ipyparallel : everything is wrapped neatly here

It is **NOT** a great idea to use this package if:
- you will rely heavily on parallel computations, or need something more than plain `map` (for example, computation graphs). 
Please refer to [dask](https://dask.org/), as it provides mode functionality.
- you are starting project from scratch, using Jupyter and have a spare hour or two. In this case please spend this time
productively by getting used to verbose but fantastic [ipyparallel](https://ipyparallel.readthedocs.io/en/latest/) API.
- you are operating primarily with numpy arrays / vectorized operations. [Numba](http://numba.pydata.org/) is a great 
fit for such tasks.

<<<<<<< HEAD
# Features

What's the difference between this and \<insert package name\>?
Well, unlike alternatives and homebrew solutions, this package:
- Has progressbar!
- Does not crash when stopped using Ctrl+C or "Stop" button in Jupyter
- Works in Wandows
- Continues working if stumbled upon occasional exception (i.e. you won't have to rerun whole process just because 
record #45163 out of 100M is broken)
- Properly works with Series

=======
>>>>>>> 83de126e
# Examples

## Parallelizing map and list comprehension

```python
def some_fun(x):
    return x ** 2
x = [1, 2, 3]

# Single-thread variants
y = [some_fun(i) for i in x]
y = map(some_fun(i) for i in x)

# Parallelized variant
y = parallelize(x, some_fun)
```

A bit more practical example. This snippet loads images from URLs, resizes them, and transforms into a feature vector
using VGG19 pre-trained on Imagenet.

```python
import tensorflow as tf
from pyparallelize import parallelize
import keras.applications.vgg19 as vgg
from skimage.io import imread
import cv2
import numpy as np

graph = tf.get_default_graph()
inception_model = vgg.VGG19(weights='imagenet', include_top=False)

def process_image(img_full_path):
    # We have to reattach the graph (because it was created in different thread).
    # Otherwise a <Tensor ... is not an element of this graph> exception will be raised
    with graph.as_default():
        img = imread(img_full_path)
        target_size = (128, 128)
        img = cv2.resize(img, dsize=target_size, interpolation=cv2.INTER_CUBIC)
        img = np.array([img]).astype(np.float)
        img = vgg.preprocess_input(img)
        vector = np.array(inception_model.predict(img)).reshape(8192)
        return vector

urls = [
    "https://upload.wikimedia.org/wikipedia/commons/c/c4/Savannah_Cat_portrait.jpg",
    "https://upload.wikimedia.org/wikipedia/commons/4/40/BEN_Bengalian_kitten_%284492540155%29.jpg",
    "http://an-url-that-does-not-exist.com/",
    "https://upload.wikimedia.org/wikipedia/commons/7/7b/Cat_Janna.jpg"
]

# We can set number of threads to a number greater than number of CPUs because it's most likely that image downloading
# will be the bottleneck.
x = parallelize(urls, process_image, thread_count=25)
x
```

## Parallel for
It is a bit clumsy to use because it requires multithreading.Manager to create
process-shared lists, but so far it's best way to implement `pfor`.

```python
# Single-thread variant
result = []
for x in range(10):
    result.append(x ** 2)
print(result)
    
# Parallelized variant
from multithreading import Manager

with Manager() as m:
    l = m.list()
    for x in pfor(range(10)):
        l.append(x ** 2)
    print(l)
```

# Features

What's the difference between this and \<insert package name\>?
Well, unlike alternatives and homebrew solutions, this package:
- Has progressbar!
- Does not crash when stopped using Ctrl+C or "Stop" button in Jupyter
- Works in Wandows
- Continues working if stumbled upon occasional exception (i.e. you won't have to rerun whole process just because record #451673 out of 100M is broken)
- Properly works with Series

# What's under the hood?

This package uses `multiprocessing` to launch new threads and processes. It means that there is no GIL-circumvention
logic. Thus, all GIL-related quirks are present. For example, you might not get expected speed-up if your functions
do not spend much time in I/O.

# Installation

Run

`pip3 install git+https://github.com/rampeer/py-parallelize --user`

or

`sudo pip3 install git+https://github.com/rampeer/py-parallelize`<|MERGE_RESOLUTION|>--- conflicted
+++ resolved
@@ -19,20 +19,6 @@
 - you are operating primarily with numpy arrays / vectorized operations. [Numba](http://numba.pydata.org/) is a great 
 fit for such tasks.
 
-<<<<<<< HEAD
-# Features
-
-What's the difference between this and \<insert package name\>?
-Well, unlike alternatives and homebrew solutions, this package:
-- Has progressbar!
-- Does not crash when stopped using Ctrl+C or "Stop" button in Jupyter
-- Works in Wandows
-- Continues working if stumbled upon occasional exception (i.e. you won't have to rerun whole process just because 
-record #45163 out of 100M is broken)
-- Properly works with Series
-
-=======
->>>>>>> 83de126e
 # Examples
 
 ## Parallelizing map and list comprehension
@@ -117,7 +103,7 @@
 - Has progressbar!
 - Does not crash when stopped using Ctrl+C or "Stop" button in Jupyter
 - Works in Wandows
-- Continues working if stumbled upon occasional exception (i.e. you won't have to rerun whole process just because record #451673 out of 100M is broken)
+- Continues working if stumbled upon occasional exception (i.e. you won't have to rerun whole process just because record #45673 out of 100M is broken)
 - Properly works with Series
 
 # What's under the hood?
