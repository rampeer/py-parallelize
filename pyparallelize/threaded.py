import multiprocessing
import os
import sys
from multiprocessing import Queue
from queue import Empty
from threading import Thread, Lock
from time import time
from typing import Callable, Iterable
from warnings import warn

import numpy as np
import pandas as pd

fork_available = hasattr(os, "fork")


class StoppableThread(Thread):
    def __init__(self, fun: Callable, items: Iterable,
                 callback: Callable = None, callback_each: int = 1,
                 continue_on_exception: bool = False, exception_impute=None, exception_callback: Callable = None):
        super().__init__()
        self.callback = callback
        self.callback_each = callback_each
        self.fun = fun
        self.items = items
        self.running = False
        self.current_index = 0
        self.results = []
        self.continue_on_exception = continue_on_exception
        self.exception_impute = exception_impute
        self.exception = None
        self.exception_callback = exception_callback

    def run(self):
        self.running = True
        self.results = []
        for self.current_index, item in enumerate(self.items):
            if not self.running:
                break
            try:
                self.results.append(self.fun(item))
            except Exception as e:
                if not self.continue_on_exception:
                    self.exception = e
                    self.exception_callback()
                    break
                self.results.append(self.exception_impute)
                warn("%s processing element %s" % (repr(sys.exc_info()[1]), str(item)))
            if self.callback is not None:
                if self.current_index % self.callback_each == 0:
                    self.callback()
        self.running = False


def parallelize(items: Iterable, fun: Callable, thread_count: int = None, progressbar: bool = True,
                progressbar_tick: int = 1, continue_on_exception: bool = True, exception_impute=None,
                display_eta: bool = True):
    """
    This function iterates (in multithreaded fashion) over `items` and calls `fun` for each item.
    :param items: items to process.
    :param fun: function to apply to each `items` element.
    :param progressbar: should progressbar be displayed?
    :param progressbar_tick: how often should we update progressbar?
    :param thread_count: how many threads should be allocated? If None, this parameter will be chosen automatically.
    :param continue_on_exception: if True, it will print warning if `fun` fails on some element, instead of halting
    :param exception_impute: which value should be put into output when `fun` throws an exception?
    :param display_eta: Should an estimation of remaining time be displayed?
    """

    if thread_count is None:
        thread_count = multiprocessing.cpu_count()

    lock = Lock()

    def _progressbar_callback():
        def report():
            lock.acquire()
            total = int(sum([len(t.items) for t in threads]))
            current = int(sum([t.current_index + 1.0 if len(t.items) > 0 else 0 for t in threads]))

            if current > 0:
                eta = (time() - start_time) / current * (total - current)
            else:
                eta = 0
            message = "[{0: <40}] {1} / {2} ({3: .2%})".format(
                "#" * int(current / max(total, 1) * 40),
                current,
                total,
<<<<<<< HEAD
                current / max(total, 1))
=======
                current / total)
            if display_eta:
                message += " (ETA: {0}s)      ".format(round(eta))
>>>>>>> 83de126e
            print(message, end="\r", file=sys.stderr, flush=True)
            lock.release()

        return report

    def _stop_all_threads():
        for t in threads:
            t.running = False

    items_split = np.array_split(items, thread_count)
    if progressbar:
        callback = _progressbar_callback()
    else:
        callback = None
    threads = [StoppableThread(fun, x,
                               callback, progressbar_tick,
                               continue_on_exception, exception_impute, _stop_all_threads) for x in items_split]
    start_time = time()
    for t in threads:
        t.start()
    try:
        for t in threads:
            t.join()
    except KeyboardInterrupt:
        print("Interrupting threads...")
        _stop_all_threads()
        # We have to wait for all threads to process their current elements
        for t in threads:
            t.join()
    if callback is not None:
        callback()
        print("\n")

    # Any exceptions?
    for t in threads:
        if t.exception is not None:
            raise t.exception

    collected_results = [item for thread in threads for item in thread.results]

    if isinstance(items, pd.Series):
        return pd.Series(list(collected_results), index=items.index)
    else:
        return collected_results


def pfor(items: Iterable, process_count: int = None, progressbar: bool = True,
         progressbar_tick: int = 1, i_know_what_im_doing: bool = False) -> Iterable:
    """
    This function is supposed to be used in conjunction with `for`. It effectively executes `for` body in multithreaded
    fashion:
    ```
    for x in pfor(range(10)):
        # Something useful. It will be executed in parallel.
        pass
    ```
    :param items: Iterate over what?
    :param progressbar: should progressbar be displayed?
    :param progressbar_tick: how often should we update progressbar?
    :param process_count: how many processes should be allocated? If None, this parameter will be chosen automatically.
    :param i_know_what_im_doing: use of this function required `for` body to use `multithreading.Manager`'s lists and
    dicts because they are shared across processes:
    ```
    from multithreading import Manager
    with Manager() as m:
        l = m.list()
    ```
    tick this flag if you already did that. Otherwise, a warning will be displayed.
    """
    if not fork_available:
        raise Exception("No os.fork function available. Probably, you are using Windows, that does not support it.\n"
                        "Please use `parallelize` instead (or switch to other OS ;)")
    if process_count is None:
        process_count = multiprocessing.cpu_count()
    if not i_know_what_im_doing:
        warn("Please note that processes do not share memory.\n"
             "Therefore, you have to use multiprocessing lists and dicts\n"
             "as they are shared across processes:\n\n"
             "from multiprocessing import Manager\n"
             "with Manager() as m:\n"
             "\tl = m.list()\n"
             "\tfor x in pfor(range(10)):"
             "\t\tl.append(x ** 2)"
             "\tprint(l)\n\n")

    lock = Lock()

    q = Queue()
    item_count = 0
    for i in items:
        item_count += 1
        q.put(i)

    def report():
        lock.acquire()
        current = item_count - q.qsize()
        message = "[{0: <40}] {1} / {2} ({3: .2%})".format(
            "#" * int(current / item_count * 40),
            current,
            item_count,
            current / item_count)
        print(message, end="\r", file=sys.stderr, flush=True)
        lock.release()

    pids = []

    def _stop_all_processes():
        for pid in pids:
            os.kill(pid, 9)

    try:
        report()
        for _ in range(process_count):
            pid = os.fork()
            if pid == 0:
                try:
                    ticks = 0
                    while True:
                        ticks += 1
                        item = q.get(block=False)
                        yield item
                        if progressbar:
                            if ticks % progressbar_tick == 0:
                                report()
                except GeneratorExit:
                    lock.acquire()
                    print(
                        "An exception occured when processing element < %s >                           " % (str(item)))
                    print("Unfortunately, exception cannot be printed because                            ")
                    print("processes die on stumbling upon exception, and there is no way to recover it. ")
                    lock.release()
                    break
                except Empty:
                    pass
                finally:
                    os._exit(0)
            else:
                pids.append(pid)

        for pid in pids:
            os.waitpid(pid, 0)
        report()
    except KeyboardInterrupt:
        print("Interrupting threads...")
        _stop_all_processes()
        for pid in pids:
            os.waitpid(pid, 0)
        q = Queue()
    finally:
        print("\n")
        if not q.empty():
            print("Element queue is not empty. Apparently, all processes died. Probably, something is wrong "
                  "with your data or code.")<|MERGE_RESOLUTION|>--- conflicted
+++ resolved
@@ -86,13 +86,9 @@
                 "#" * int(current / max(total, 1) * 40),
                 current,
                 total,
-<<<<<<< HEAD
                 current / max(total, 1))
-=======
-                current / total)
             if display_eta:
                 message += " (ETA: {0}s)      ".format(round(eta))
->>>>>>> 83de126e
             print(message, end="\r", file=sys.stderr, flush=True)
             lock.release()
 
